require('dotenv').config(); // pull env variables from .env file

const { ApolloServer, PubSub } = require('apollo-server-express');
const express = require('express');
const cors = require('cors');
const path = require('path');
const jwt = require('jsonwebtoken');
const http = require('http');
const rateLimit = require('express-rate-limit');
const xss = require('xss-clean');
const helmet = require('helmet');
const Query = require('./resolvers/Query');
const Mutation = require('./resolvers/Mutation');
const typeDefs = require('./schema/schema.graphql');
const isAuth = require('./middleware/is-auth');
const User = require('./resolvers/User');
const connect = require('./db.js');
const Organization = require('./resolvers/Organization');
const MembershipRequest = require('./resolvers/MembershipRequest');

const app = express();
const DirectChat = require('./resolvers/DirectChat');
const DirectChatMessage = require('./resolvers/DirectChatMessage');

const GroupChat = require('./resolvers/GroupChat');
const GroupChatMessage = require('./resolvers/GroupChatMessage');

const Subscription = require('./resolvers/Subscription');

const pubsub = new PubSub();

<<<<<<< HEAD
const mongoSanitize = require('express-mongo-sanitize');

const apiLimiter = rateLimit({
  windowMs: 60 * 60 * 1000, // 15 minutes
  max: 500, // this can be edited in between
  message: 'Too many requests from this IP, please try again after 15 minutes',
=======
const rateLimit = require("express-rate-limit");
const xss = require("xss-clean");
const helmet = require("helmet");
const mongoSanitize = require("express-mongo-sanitize");

const apiLimiter = rateLimit({
  windowMs: 60 * 60 * 1000, // 15 minutes
  max: 50000,// this can be edited in between
  message:
    "Too many requests from this IP, please try again after 15 minutes"
>>>>>>> b36fcd78
});

const resolvers = {
  Subscription,
  Query,
  Mutation,
  User,
  Organization,
  MembershipRequest,
  DirectChat,
  DirectChatMessage,
  GroupChat,
  GroupChatMessage,
};

const server = new ApolloServer({
  typeDefs,
  resolvers,
  // context: ({ req }) => {
  //   return isAuth(req);
  // },
  context: ({ req, res, connection }) => {
    if (connection) {
      // if its connected using subscriptions
<<<<<<< HEAD
      return {
        ...connection,
        pubsub,
        res,
        req,
      };
=======
      return { ...connection, pubsub, res, req };
    } else {
      return { ...isAuth(req), pubsub, res, req };
>>>>>>> b36fcd78
    }
    return {
      ...isAuth(req),
      pubsub,
      res,
      req,
    };
  },
  subscriptions: {
    onConnect: (connection) => {
      if (!connection.authToken) throw new Error('User is not authenticated');

      let userId = null;
      if (connection.authToken) {
        const decodedToken = jwt.verify(
          connection.authToken,
          process.env.ACCESS_TOKEN_SECRET
        );
        // console.log(decodedToken);
        userId = decodedToken.userId;
        // console.log(userId);
      }

      return {
        currentUserToken: connection,
        currentUserId: userId,
      };
    },
  },
});

<<<<<<< HEAD
app.use(apiLimiter); // safety against DOS attack

app.use(xss()); // safety against XSS attack or Cross Site Scripting attacks

app.use(helmet()); // safety against XSS attack
=======
app.use(apiLimiter); //safety against DOS attack

app.use(xss()); //safety against XSS attack or Cross Site Scripting attacks

app.use(helmet({ contentSecurityPolicy: (process.env.NODE_ENV === 'production') ? undefined : false })); //safety against XSS attack

app.use(mongoSanitize()); //safety against NoSql Injections
>>>>>>> b36fcd78

app.use(mongoSanitize()); // safety against NoSql Injections

<<<<<<< HEAD
// makes folder available public
app.use('/images', express.static(path.join(__dirname, './images')));
=======
app.use(cors()); //to apply cors
>>>>>>> b36fcd78

app.use(cors());//to apply cors

<<<<<<< HEAD
// app.use(express.static("doc"));'

server.applyMiddleware({ app });//this is about applying middleware for the api

const httpServer = http.createServer(app);
=======
server.applyMiddleware({ app }); //this is about applying middleware for the api

const httpServer = http.createServer(app); //creating http server
>>>>>>> b36fcd78
server.installSubscriptionHandlers(httpServer);

connect()
  .then(() => {
    // app.listen({ port: process.env.PORT || 4000 }, () =>
    //   console.log(
    //     `🚀 Server ready at http://localhost:4000${server.graphqlPath}`
    //   )
    // );

    // THIS SERVER ALLOWS US TO USE SUBSCRIPTIONS

    // ⚠️ Pay attention to the fact that we are calling `listen` on the http server variable, and not on `app`.
    httpServer.listen(process.env.PORT || 4000, () => {
      console.log(
        `🚀 Server ready at http://localhost:${process.env.PORT || 4000}${server.graphqlPath
        }`
      );
      console.log(
        `🚀 Subscriptions ready at ws://localhost:${process.env.PORT || 4000}${server.subscriptionsPath
        }`
      );
    });
  })
  .catch((e) => console.log(e));<|MERGE_RESOLUTION|>--- conflicted
+++ resolved
@@ -1,42 +1,30 @@
-require('dotenv').config(); // pull env variables from .env file
+require("dotenv").config(); // pull env variables from .env file
 
-const { ApolloServer, PubSub } = require('apollo-server-express');
-const express = require('express');
-const cors = require('cors');
-const path = require('path');
-const jwt = require('jsonwebtoken');
-const http = require('http');
-const rateLimit = require('express-rate-limit');
-const xss = require('xss-clean');
-const helmet = require('helmet');
-const Query = require('./resolvers/Query');
-const Mutation = require('./resolvers/Mutation');
-const typeDefs = require('./schema/schema.graphql');
-const isAuth = require('./middleware/is-auth');
-const User = require('./resolvers/User');
-const connect = require('./db.js');
-const Organization = require('./resolvers/Organization');
-const MembershipRequest = require('./resolvers/MembershipRequest');
+const { ApolloServer, gql, PubSub } = require("apollo-server-express");
+const Query = require("./resolvers/Query");
+const Mutation = require("./resolvers/Mutation");
+const typeDefs = require("./schema/schema.graphql");
+const isAuth = require("./middleware/is-auth");
+const User = require("./resolvers/User");
+const express = require("express");
+const connect = require("./db.js");
+const Organization = require("./resolvers/Organization");
+const cors = require("cors");
+const MembershipRequest = require("./resolvers/MembershipRequest");
+const app = express();
+const path = require("path");
+const DirectChat = require("./resolvers/DirectChat");
+const DirectChatMessage = require("./resolvers/DirectChatMessage");
 
-const app = express();
-const DirectChat = require('./resolvers/DirectChat');
-const DirectChatMessage = require('./resolvers/DirectChatMessage');
+const GroupChat = require("./resolvers/GroupChat");
+const GroupChatMessage = require("./resolvers/GroupChatMessage");
 
-const GroupChat = require('./resolvers/GroupChat');
-const GroupChatMessage = require('./resolvers/GroupChatMessage');
-
-const Subscription = require('./resolvers/Subscription');
+const Subscription = require("./resolvers/Subscription");
+const jwt = require("jsonwebtoken");
 
 const pubsub = new PubSub();
+const http = require("http");
 
-<<<<<<< HEAD
-const mongoSanitize = require('express-mongo-sanitize');
-
-const apiLimiter = rateLimit({
-  windowMs: 60 * 60 * 1000, // 15 minutes
-  max: 500, // this can be edited in between
-  message: 'Too many requests from this IP, please try again after 15 minutes',
-=======
 const rateLimit = require("express-rate-limit");
 const xss = require("xss-clean");
 const helmet = require("helmet");
@@ -47,7 +35,6 @@
   max: 50000,// this can be edited in between
   message:
     "Too many requests from this IP, please try again after 15 minutes"
->>>>>>> b36fcd78
 });
 
 const resolvers = {
@@ -72,39 +59,24 @@
   context: ({ req, res, connection }) => {
     if (connection) {
       // if its connected using subscriptions
-<<<<<<< HEAD
-      return {
-        ...connection,
-        pubsub,
-        res,
-        req,
-      };
-=======
       return { ...connection, pubsub, res, req };
     } else {
       return { ...isAuth(req), pubsub, res, req };
->>>>>>> b36fcd78
     }
-    return {
-      ...isAuth(req),
-      pubsub,
-      res,
-      req,
-    };
   },
   subscriptions: {
-    onConnect: (connection) => {
-      if (!connection.authToken) throw new Error('User is not authenticated');
+    onConnect: (connection, webSocket) => {
+      if (!connection.authToken) throw new Error("User is not authenticated");
 
       let userId = null;
       if (connection.authToken) {
-        const decodedToken = jwt.verify(
+        let decodedToken = jwt.verify(
           connection.authToken,
           process.env.ACCESS_TOKEN_SECRET
         );
-        // console.log(decodedToken);
+        //console.log(decodedToken);
         userId = decodedToken.userId;
-        // console.log(userId);
+        //console.log(userId);
       }
 
       return {
@@ -115,13 +87,6 @@
   },
 });
 
-<<<<<<< HEAD
-app.use(apiLimiter); // safety against DOS attack
-
-app.use(xss()); // safety against XSS attack or Cross Site Scripting attacks
-
-app.use(helmet()); // safety against XSS attack
-=======
 app.use(apiLimiter); //safety against DOS attack
 
 app.use(xss()); //safety against XSS attack or Cross Site Scripting attacks
@@ -129,30 +94,17 @@
 app.use(helmet({ contentSecurityPolicy: (process.env.NODE_ENV === 'production') ? undefined : false })); //safety against XSS attack
 
 app.use(mongoSanitize()); //safety against NoSql Injections
->>>>>>> b36fcd78
 
-app.use(mongoSanitize()); // safety against NoSql Injections
+//makes folder available public
+app.use("/images", express.static(path.join(__dirname, "./images")));
 
-<<<<<<< HEAD
-// makes folder available public
-app.use('/images', express.static(path.join(__dirname, './images')));
-=======
 app.use(cors()); //to apply cors
->>>>>>> b36fcd78
 
-app.use(cors());//to apply cors
+//app.use(express.static("doc"));'
 
-<<<<<<< HEAD
-// app.use(express.static("doc"));'
-
-server.applyMiddleware({ app });//this is about applying middleware for the api
-
-const httpServer = http.createServer(app);
-=======
 server.applyMiddleware({ app }); //this is about applying middleware for the api
 
 const httpServer = http.createServer(app); //creating http server
->>>>>>> b36fcd78
 server.installSubscriptionHandlers(httpServer);
 
 connect()
@@ -163,7 +115,7 @@
     //   )
     // );
 
-    // THIS SERVER ALLOWS US TO USE SUBSCRIPTIONS
+    //THIS SERVER ALLOWS US TO USE SUBSCRIPTIONS
 
     // ⚠️ Pay attention to the fact that we are calling `listen` on the http server variable, and not on `app`.
     httpServer.listen(process.env.PORT || 4000, () => {
