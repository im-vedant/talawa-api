--- conflicted
+++ resolved
@@ -1,6 +1,6 @@
-const mongoose = require('mongoose');
+const mongoose = require("mongoose");
 
-const { Schema } = mongoose;
+const Schema = mongoose.Schema;
 
 //this is the Structure of the event project
 const eventProjectSchema = new Schema({
@@ -15,32 +15,20 @@
   createdAt: { type: Date, default: Date.now },
   event: {
     type: Schema.Types.ObjectId,
-<<<<<<< HEAD
-    ref: 'Event',
-=======
     ref: "Event",
->>>>>>> b36fcd78
     required: true,
   },
   creator: {
     type: Schema.Types.ObjectId,
-<<<<<<< HEAD
-    ref: 'User',
-=======
     ref: "User",
->>>>>>> b36fcd78
     required: true,
   },
   tasks: [
     {
       type: Schema.Types.ObjectId,
-<<<<<<< HEAD
-      ref: 'Task',
-=======
       ref: "Task",
->>>>>>> b36fcd78
     },
   ],
 });
 
-module.exports = mongoose.model('EventProject', eventProjectSchema);+module.exports = mongoose.model("EventProject", eventProjectSchema);