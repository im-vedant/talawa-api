const mongoose = require('mongoose');

const { Schema } = mongoose;

//this is the Structure of the Direct chats
const directChatMessageSchema = new Schema({
  directChatMessageBelongsTo: {
    type: Schema.Types.ObjectId,
<<<<<<< HEAD
    ref: 'DirectChat',
=======
    ref: "DirectChat",
>>>>>>> b36fcd78
    required: true,
  },
  sender: {
    type: Schema.Types.ObjectId,
<<<<<<< HEAD
    ref: 'User',
=======
    ref: "User",
>>>>>>> b36fcd78
    required: true,
  },
  receiver: {
    type: Schema.Types.ObjectId,
<<<<<<< HEAD
    ref: 'User',
=======
    ref: "User",
>>>>>>> b36fcd78
    required: true,
  },
  createdAt: {
    type: String,
    required: true,
  },
  messageContent: {
    type: String,
    required: true,
  },
});

module.exports = mongoose.model('DirectChatMessage', directChatMessageSchema);<|MERGE_RESOLUTION|>--- conflicted
+++ resolved
@@ -1,34 +1,22 @@
-const mongoose = require('mongoose');
+const mongoose = require("mongoose");
 
-const { Schema } = mongoose;
+const Schema = mongoose.Schema;
 
 //this is the Structure of the Direct chats
 const directChatMessageSchema = new Schema({
   directChatMessageBelongsTo: {
     type: Schema.Types.ObjectId,
-<<<<<<< HEAD
-    ref: 'DirectChat',
-=======
     ref: "DirectChat",
->>>>>>> b36fcd78
     required: true,
   },
   sender: {
     type: Schema.Types.ObjectId,
-<<<<<<< HEAD
-    ref: 'User',
-=======
     ref: "User",
->>>>>>> b36fcd78
     required: true,
   },
   receiver: {
     type: Schema.Types.ObjectId,
-<<<<<<< HEAD
-    ref: 'User',
-=======
     ref: "User",
->>>>>>> b36fcd78
     required: true,
   },
   createdAt: {
@@ -41,4 +29,4 @@
   },
 });
 
-module.exports = mongoose.model('DirectChatMessage', directChatMessageSchema);+module.exports = mongoose.model("DirectChatMessage", directChatMessageSchema);